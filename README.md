# Bayesian Updating for One-Dimensional Consolidation (Kelly & Huang, 2015)

This repository implements a **Bayesian back-analysis** of **one-dimensional consolidation** following the methodology of **Kelly & Huang (2015)**.  
It employs a Differential Evolution Adaptive Metropolis (**DREAM**) Markov Chain Monte Carlo (**MCMC**) algorithm to update geotechnical parameters governing settlement over time.

---

## 🧩 Overview

The program performs parameter inference for a 1D consolidation problem, progressively updating estimates of:

<<<<<<< HEAD
$$
\begin{aligned}
m_v      &= \text{coefficient of volume compressibility }(1/\mathrm{kPa}) \\
H        &= \text{drainage path length }(\mathrm{m}) \\
\gamma_f &= \text{fill unit weight }(\mathrm{kN/m^3}) \\
c_v      &= \text{coefficient of consolidation }(\mathrm{m^2/year})
\end{aligned}
$$
=======
<div align="left">

$$
\begin{aligned}
m_v      &= \text{coefficient of volume compressibility }\;(1/\mathrm{kPa}) \\
H        &= \text{drainage path length }\;(\mathrm{m}) \\
\gamma_f &= \text{fill unit weight }\;(\mathrm{kN/m^3}) \\
c_v      &= \text{coefficient of consolidation }\;(\mathrm{m^2/year})
\end{aligned}
$$

</div>

>>>>>>> d5d03c36

Given observed settlement data, the DREAM MCMC sampler explores the posterior distributions of these parameters, updating their estimates as additional field observations become available.

Two variants are included:
1. **example_consolidation.py** — baseline Bayesian updating for the full dataset.  
2. **progressive_DREAM.py** — progressive assimilation experiment, updating posteriors sequentially with each new observation.

---

## 📁 File Structure

| File | Description |
|------|--------------|
| `kellyFORTRAN.py` | Forward deterministic model implementing Eq. (4) from Kelly & Huang (2015). Computes theoretical settlement vs. time for given parameters. |
| `DREAM_Suite.py` | Simplified DREAM MCMC engine implementing Differential Evolution–Metropolis updates for posterior sampling. |
| `example_consolidation.py` | Main single-run Bayesian updating experiment using the full observation dataset. |
| `progressive_DREAM.py` | Progressive (data-assimilation-style) version performing sequential posterior updates as new settlement data become available. |
| `settlement_obs.txt` | Observed settlement measurements (m) used for calibration. |
| `install.py` | Simple environment setup script that installs required dependencies (`numpy`, `scipy`, `matplotlib`). |

---

## ⚙️ Dependencies

To install dependencies manually:

```bash
pip install numpy scipy matplotlib
```

Or simply run:

```bash
python install.py
```

---

## 🚀 Running the Models

### 1. Baseline DREAM MCMC
Runs full Bayesian updating using all available settlement data:

```bash
python example_consolidation.py
```

**Outputs:**
- `back_analysis_results.txt` — summary of prior/posterior/true parameters  
- `back_analysis_summary.png` — graphical summary of posterior distributions  
- Main figure showing settlement prediction with 95% credible interval

---

### 2. Progressive Bayesian Updating
Runs progressive DREAM MCMC, adding one new observation at a time:

```bash
python progressive_DREAM.py
```

**Outputs:**
- `Figure_1.png` — progressive settlement predictions for each observation  
- `progress_SETT_results.txt` — text summary of convergence accuracy  
- `Figure_2.png` — four-panel summary: Bayesian update, embankment schematic, and posteriors for `m_v` and `c_v`  
- `Figure_3_progress_SETT_results.png` — visual rendering of the results text

---

## 📊 Workflow Summary

1. **Forward Model:**  
   The program computes theoretical settlement \( s(t) \) using the analytical solution from Kelly & Huang (2015):

<<<<<<< HEAD
$$
s(t) = m_v\, \sigma\, H \left[ 1 - \sum_{m=0}^{\infty} \frac{2}{M^2} e^{-M^2 T_v} \right],\quad
M = \frac{\pi}{2}(2m+1),\quad
T_v = \frac{c_v t}{H^2}.
$$
=======
   $$ 
   s(t) = m_v \, \sigma \, H 
   \left[ 
   1 - \sum_{m=0}^{\infty} 
   \frac{2}{M^2} e^{-M^2 T_v} 
   \right], 
   \quad 
   M = \frac{\pi}{2}(2m + 1), 
   \quad 
   T_v = \frac{c_v t}{H^2} 
   $$
>>>>>>> d5d03c36

2. **Bayesian Updating:**  
   DREAM MCMC explores the posterior parameter space, updating the prior estimates by minimising the difference between predicted and observed settlements.

3. **Progressive Assimilation:**  
   The progressive version performs incremental updates, identifying how many field observations are required before settlement predictions are within 5 % of the true value.
<<<<<<< HEAD

=======
>>>>>>> d5d03c36


## 📈 Key Features

- Full Bayesian framework for soil consolidation analysis  
- DREAM(ZS)-style multi-chain adaptive MCMC  
- Progressive assimilation demonstrating model convergence  
- Built-in plotting and result export  
- Modular, extensible codebase for coupling with external solvers (e.g., CAOS, PLAXIS, or Settle3)

---

## 📚 Reference

Kelly, R. B., & Huang, J. (2015).  
*Bayesian updating of consolidation parameters from field measurements.*  
**Computers and Geotechnics**, 69, 496–507.  
[https://doi.org/10.1016/j.compgeo.2015.06.010](https://doi.org/10.1139/cgj-2014-0338)

---

## 🧠 Suggested Extensions

- Implement **lognormal priors** for strictly positive parameters (`m_v`, `c_v`).  
- Parallelise the DREAM sampler using `multiprocessing.Pool` for multi-chain acceleration.  
- Integrate with **CAOS** or **PLAXIS** to perform real-data back-analyses of embankment case studies.  
- Add **convergence diagnostics** (Gelman–Rubin, autocorrelation, trace plots).

---

**Author:** Merrick Jones (2025)  
PhD Candidate, University of Newcastle  
*(Bayesian Back-Analysis for Embankments on Soft Soils)*<|MERGE_RESOLUTION|>--- conflicted
+++ resolved
@@ -9,7 +9,6 @@
 
 The program performs parameter inference for a 1D consolidation problem, progressively updating estimates of:
 
-<<<<<<< HEAD
 $$
 \begin{aligned}
 m_v      &= \text{coefficient of volume compressibility }(1/\mathrm{kPa}) \\
@@ -18,21 +17,6 @@
 c_v      &= \text{coefficient of consolidation }(\mathrm{m^2/year})
 \end{aligned}
 $$
-=======
-<div align="left">
-
-$$
-\begin{aligned}
-m_v      &= \text{coefficient of volume compressibility }\;(1/\mathrm{kPa}) \\
-H        &= \text{drainage path length }\;(\mathrm{m}) \\
-\gamma_f &= \text{fill unit weight }\;(\mathrm{kN/m^3}) \\
-c_v      &= \text{coefficient of consolidation }\;(\mathrm{m^2/year})
-\end{aligned}
-$$
-
-</div>
-
->>>>>>> d5d03c36
 
 Given observed settlement data, the DREAM MCMC sampler explores the posterior distributions of these parameters, updating their estimates as additional field observations become available.
 
@@ -107,35 +91,18 @@
 1. **Forward Model:**  
    The program computes theoretical settlement \( s(t) \) using the analytical solution from Kelly & Huang (2015):
 
-<<<<<<< HEAD
 $$
 s(t) = m_v\, \sigma\, H \left[ 1 - \sum_{m=0}^{\infty} \frac{2}{M^2} e^{-M^2 T_v} \right],\quad
 M = \frac{\pi}{2}(2m+1),\quad
 T_v = \frac{c_v t}{H^2}.
 $$
-=======
-   $$ 
-   s(t) = m_v \, \sigma \, H 
-   \left[ 
-   1 - \sum_{m=0}^{\infty} 
-   \frac{2}{M^2} e^{-M^2 T_v} 
-   \right], 
-   \quad 
-   M = \frac{\pi}{2}(2m + 1), 
-   \quad 
-   T_v = \frac{c_v t}{H^2} 
-   $$
->>>>>>> d5d03c36
 
 2. **Bayesian Updating:**  
    DREAM MCMC explores the posterior parameter space, updating the prior estimates by minimising the difference between predicted and observed settlements.
 
 3. **Progressive Assimilation:**  
    The progressive version performs incremental updates, identifying how many field observations are required before settlement predictions are within 5 % of the true value.
-<<<<<<< HEAD
 
-=======
->>>>>>> d5d03c36
 
 
 ## 📈 Key Features
